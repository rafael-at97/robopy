# Created by: Josh Carrigg Hodson, Aditya Dua, Chee Ho Chan
# 1 June, 2017
""" This file contains all of the transforms functions that will be used within the toolbox"""
import math
import numpy as np
from scipy.linalg import expm
from . import check_args
from ..tests import test_transforms
from . import common
import unittest
<<<<<<< HEAD
###import vtk
=======
# import vtk

class RTBMatrix(np.ndarray):
   def __new__(cls, input_array):
       obj = np.asarray(input_array).view(cls)
       return obj

   def __mul__(self, other):
       return self.dot(other)

   def to_ndarray(self):
       return np.asarray(self)

def inputs(arg, func):
    
    if type(arg) == float or type(arg) == int:
        # arg is a numeric scalar
        out = RTBMatrix(func(arg))
    else:
        # arg is hopefully something iterable
        if not hasattr(arg, '__iter__'):
            raise ValueError(' Argument must be iterable: list, tuple, ndarray')
        out = []
        for x in arg:
            out.append(func(x))
        out = RTBMatrix(np.stack(out, axis=0))
        
    return out

>>>>>>> 4179f987

# ---------------------------------------------------------------------------------------#
def rotx(theta, unit="rad"):
    """
    ROTX gives rotation about X axis

    :param theta: angle for rotation matrix
    :param unit: unit of input passed. 'rad' or 'deg'
    :return: rotation matrix

    rotx(THETA) is an SO(3) rotation matrix (3x3) representing a rotation
    of THETA radians about the x-axis
    rotx(THETA, "deg") as above but THETA is in degrees
    """
    check_args.unit_check(unit)
    if unit == "deg":
        conv = math.pi / 180
    else:
        conv = 1

    def _rotx(theta, conv):
        theta *= conv
        ct = math.cos(theta)
        st = math.sin(theta)
        mat = np.array([[1, 0, 0], [0, ct, -st], [0, st, ct]])
        return mat.round(15)

    return inputs(theta, lambda x: _rotx(x, conv))


# ---------------------------------------------------------------------------------------#
def roty(theta, unit="rad"):
    """
    ROTY Rotation about Y axis

    :param theta: angle for rotation matrix
    :param unit: unit of input passed. 'rad' or 'deg'
    :return: rotation matrix

    roty(THETA) is an SO(3) rotation matrix (3x3) representing a rotation
    of THETA radians about the y-axis
    roty(THETA, "deg") as above but THETA is in degrees
    """
    check_args.unit_check(unit)
    if unit == "deg":
        theta = theta * math.pi / 180
    ct = math.cos(theta)
    st = math.sin(theta)
    mat = np.matrix([[ct, 0, st], [0, 1, 0], [-st, 0, ct]])
    mat = np.asmatrix(mat.round(15))
    return mat


# ---------------------------------------------------------------------------------------#
def rotz(theta, unit="rad"):
    """
    ROTZ Rotation about Z axis

    :param theta: angle for rotation matrix
    :param unit: unit of input passed. 'rad' or 'deg'
    :return: rotation matrix

    rotz(THETA) is an SO(3) rotation matrix (3x3) representing a rotation
    of THETA radians about the z-axis
    rotz(THETA, "deg") as above but THETA is in degrees
    """
    check_args.unit_check(unit)
    if unit == "deg":
        theta = theta * math.pi / 180
    ct = math.cos(theta)
    st = math.sin(theta)
    mat = np.matrix([[ct, -st, 0], [st, ct, 0], [0, 0, 1]])
    mat = np.asmatrix(mat.round(15))
    return mat


# ---------------------------------------------------------------------------------------#
def trotx(theta, unit="rad", xyz=[0, 0, 0]):
    """
    TROTX Rotation about X axis

    :param theta: rotation in radians or degrees
    :param unit: "rad" or "deg" to indicate unit being used
    :param xyz: the xyz translation, if blank defaults to [0,0,0]
    :return: homogeneous transform matrix

    trotx(THETA) is a homogeneous transformation (4x4) representing a rotation
    of THETA radians about the x-axis.
    trotx(THETA, 'deg') as above but THETA is in degrees
    trotx(THETA, 'rad', [x,y,z]) as above with translation of [x,y,z]
    """
    check_args.unit_check(unit)
    if unit == "deg":
        theta = theta * math.pi / 180
        unit = "rad"
    tm = rotx(theta, unit=unit)
    tm = np.r_[tm, np.zeros((1, 3))]
    mat = np.c_[tm, np.array([[xyz[0]], [xyz[1]], [xyz[2]], [1]])]
    mat = np.asmatrix(mat.round(15))
    return mat


# ---------------------------------------------------------------------------------------#
def troty(theta, unit="rad", xyz=[0, 0, 0]):
    """
    TROTY Rotation about Y axis

    :param theta: rotation in radians or degrees
    :param unit: "rad" or "deg" to indicate unit being used
    :param xyz: the xyz translation, if blank defaults to [0,0,0]
    :return: homogeneous transform matrix

    troty(THETA) is a homogeneous transformation (4x4) representing a rotation
    of THETA radians about the y-axis.
    troty(THETA, 'deg') as above but THETA is in degrees
    troty(THETA, 'rad', [x,y,z]) as above with translation of [x,y,z]
    """
    check_args.unit_check(unit)
    if unit == "deg":
        theta = theta * math.pi / 180
        unit = "rad"
    tm = roty(theta, unit=unit)
    tm = np.r_[tm, np.zeros((1, 3))]
    mat = np.c_[tm, np.array([[xyz[0]], [xyz[1]], [xyz[2]], [1]])]
    mat = np.asmatrix(mat.round(15))
    return mat


# ---------------------------------------------------------------------------------------#
def trotz(theta, unit="rad", xyz=[0, 0, 0]):
    """
    TROTZ Rotation about Z axis

    :param theta: rotation in radians or degrees
    :param unit: "rad" or "deg" to indicate unit being used
    :param xyz: the xyz translation, if blank defaults to [0,0,0]
    :return: homogeneous transform matrix

    trotz(THETA) is a homogeneous transformation (4x4) representing a rotation
    of THETA radians about the z-axis.
    trotz(THETA, 'deg') as above but THETA is in degrees
    trotz(THETA, 'rad', [x,y,z]) as above with translation of [x,y,z]
    """
    check_args.unit_check(unit)
    if unit == "deg":
        theta = theta * math.pi / 180
        unit = "rad"
    tm = rotz(theta, unit=unit)
    tm = np.r_[tm, np.zeros((1, 3))]
    mat = np.c_[tm, np.array([[xyz[0]], [xyz[1]], [xyz[2]], [1]])]
    mat = np.asmatrix(mat.round(15))
    return mat


# ---------------------------------------------------------------------------------------#
def r2t(rmat):
    """
    R2T Convert rotation matrix to a homogeneous transform

    :param rmat: rotation matrix
    :return: homogeneous transformation

    R2T(rmat) is an SE(2) or SE(3) homogeneous transform equivalent to an
    SO(2) or SO(3) orthonormal rotation matrix rmat with a zero translational
    component. Works for T in either SE(2) or SE(3):
    if rmat is 2x2 then return is 3x3, or
    if rmat is 3x3 then return is 4x4.

    Translational component is zero.
    """
    assert isinstance(rmat, np.matrix)
    dim = rmat.shape
    if dim[0] != dim[1]:
        raise ValueError(' Matrix Must be square ')
    elif dim[0] == 2:
        tmp = np.r_[rmat, np.zeros((1, 2))]
        mat = np.c_[tmp, np.array([[0], [0], [1]])]
        mat = np.asmatrix(mat.round(15))
        return mat
    elif dim[0] == 3:
        tmp = np.r_[rmat, np.zeros((1, 3))]
        mat = np.c_[tmp, np.array([[0], [0], [0], [1]])]
        mat = np.asmatrix(mat.round(15))
        return mat
    else:
        raise ValueError(' Value must be a rotation matrix ')


# ---------------------------------------------------------------------------------------#
def t2r(tmat):
    """
    R2T Convert homogeneous transform to a rotation matrix

    :param tmat: homogeneous transform
    :return: rotation matrix

    T2R(tmat) is the orthonormal rotation matrix component of homogeneous
    transformation matrix tmat.  Works for T in SE(2) or SE(3)
    if tmat is 3x3 then return is 2x2, or
    if tmat is 4x4 then return is 3x3.

    Validity of rotational part is not checked
    """
    assert isinstance(tmat, np.matrix)
    dim = tmat.shape
    if dim[0] != dim[1]:
        raise ValueError(' Matrix Must be square ')
    elif dim[0] == 3:
        tmp = np.delete(tmat, [2], axis=0)
        mat = np.delete(tmp, [2], axis=1)
        mat = np.asmatrix(mat.round(15))
        return mat
    elif dim[0] == 4:
        tmp = np.delete(tmat, [3], axis=0)
        mat = np.delete(tmp, [3], axis=1)
        mat = np.asmatrix(mat.round(15))
        return mat
    else:
        raise ValueError('Value must be a rotation matrix ')


# ---------------------------------------------------------------------------------------#
def rot2(theta, unit='rad'):
    """
    ROT2 SO(2) Rotational Matrix

    :param theta: rotation in radians or degrees
    :param unit: "rad" or "deg" to indicate unit being used
    :return: rotational matrix (2x2)

    ROT2(THETA) is an SO(2) rotation matrix (2x2) representing a rotation of THETA radians.
    ROT2(THETA, 'deg') as above but THETA is in degrees.
    """
    check_args.unit_check(unit)
    if unit == "deg":
        theta = theta * math.pi / 180
    ct = math.cos(theta)
    st = math.sin(theta)
    mat = np.matrix([[ct, -st], [st, ct]])
    mat = np.asmatrix(mat.round(15))
    return mat


# ---------------------------------------------------------------------------------------#
def trot2(theta, unit='rad'):
    """
    TROT2 SE2 rotation matrix

    :param theta: rotation in radians or degrees
    :param unit: "rad" or "deg" to indicate unit being used
    :return: homogeneous transform matrix (3x3)

    TROT2(THETA) is a homogeneous transformation (3x3) representing a rotation of
    THETA radians.
    TROT2(THETA, 'deg') as above but THETA is in degrees.
    Notes::
    - Translational component is zero.
    """
    tm = rot2(theta, unit)
    tm = np.r_[tm, np.zeros((1, 2))]
    mat = np.c_[tm, np.array([[0], [0], [1]])]
    return mat


# ---------------------------------------------------------------------------------------#
def rpy2r(thetas, order='zyx', unit='rad'):
    """
    RPY2R Roll-pitch-yaw angles to rotation matrix

    :param thetas: list of angles
    :param order: 'xyz', 'zyx' or 'yxz'
    :param unit: 'rad' or 'deg'
    :return: rotation matrix

    RPY2R(ROLL, PITCH, YAW, OPTIONS) is an SO(3) orthonormal rotation matrix
    (3x3) equivalent to the specified roll, pitch, yaw angles angles.
    These correspond to rotations about the Z, Y, X axes respectively. If ROLL,
    PITCH, YAW are column vectors (Nx1) then they are assumed to represent a
    trajectory and R is a three-dimensional matrix (3x3xN), where the last index
    corresponds to rows of ROLL, PITCH, YAW.

    R = RPY2R(RPY, OPTIONS) as above but the roll, pitch, yaw angles are taken
    from the vector (1x3) RPY=[ROLL,PITCH,YAW]. If RPY is a matrix(Nx3) then R
    is a three-dimensional matrix (3x3xN), where the last index corresponds to
    rows of RPY which are assumed to be [ROLL,PITCH,YAW].

    Options::
        'deg'   Compute angles in degrees (radians default)
        'xyz'   Rotations about X, Y, Z axes (for a robot gripper)
        'yxz'   Rotations about Y, X, Z axes (for a camera)

    Note::
    - Toolbox rel 8-9 has the reverse angle sequence as default.
    - ZYX order is appropriate for vehicles with direction of travel in the X
    direction.  XYZ order is appropriate if direction of travel is in the Z direction.
    """
    check_args.unit_check(unit)
    check_args.rpy2r(theta=thetas, order=order)
    if type(thetas[0]) is float or type(thetas[0]) is int:
        # TODO
        # enforce if one element is list.
        # All are list. OR one element is int or float then all are either int or float
        thetas = [thetas]  # Put list in a list

    if unit == 'deg':
        thetas = [[(angles * math.pi / 180) for angles in each_rpy] for each_rpy in thetas]
    if type(thetas[0]) is list:
        roll = [theta[0] for theta in thetas]
        pitch = [theta[1] for theta in thetas]
        yaw = [theta[2] for theta in thetas]

        if order == 'xyz' or order == 'arm':
            x = [rotx(theta) for theta in yaw]
            y = [roty(theta) for theta in pitch]
            z = [rotz(theta) for theta in roll]
            xyz = [(x[i] * y[i] * z[i]) for i in range(len(thetas))]
            xyz = [np.asmatrix(each.round(15)) for each in xyz]
            if len(xyz) == 1:
                return xyz[0]
            else:
                return xyz
        if order == 'zyx' or order == 'vehicle':
            z = [rotz(theta) for theta in yaw]
            y = [roty(theta) for theta in pitch]
            x = [rotx(theta) for theta in roll]
            zyx = [(z[i] * y[i] * x[i]) for i in range(len(thetas))]
            zyx = [np.asmatrix(each.round(15)) for each in zyx]
            if len(zyx) == 1:
                return zyx[0]
            else:
                return zyx
        if order == 'yxz' or order == 'camera':
            y = [roty(theta) for theta in yaw]
            x = [rotx(theta) for theta in pitch]
            z = [rotz(theta) for theta in roll]
            yxz = [(y[i] * x[i] * z[i]) for i in range(len(thetas))]
            yxz = [np.asmatrix(each.round(15)) for each in yxz]
            if len(yxz) == 1:
                return yxz[0]
            else:
                return yxz
    else:
        raise TypeError('thetas must be a list of roll pitch yaw angles\n'
                        'OR a list of list of roll pitch yaw angles.')


# ---------------------------------------------------------------------------------------#
def rpy2tr(thetas, order='zyx', unit='rad'):
    """
    RPY2TR Roll-pitch-yaw angles to homogeneous transform

    :param thetas: list of angles
    :param order: order can be 'xyz'/'arm', 'zyx'/'vehicle', 'yxz'/'camera'
    :param unit: unit of input angles
    :return: homogeneous transformation matrix

    T = RPY2TR(ROLL, PITCH, YAW, OPTIONS) is an SE(3) homogeneous
    transformation matrix (4x4) with zero translation and rotation equivalent
    to the specified roll, pitch, yaw angles angles. These correspond to
    rotations about the Z, Y, X axes respectively. If ROLL, PITCH, YAW are
    column vectors (Nx1) then they are assumed to represent a trajectory and
    R is a three-dimensional matrix (4x4xN), where the last index corresponds
    to rows of ROLL, PITCH, YAW.

    T = RPY2TR(RPY, OPTIONS) as above but the roll, pitch, yaw angles are
    taken from the vector (1x3) RPY=[ROLL,PITCH,YAW]. If RPY is a matrix
    (Nx3) then R is a three-dimensional matrix (4x4xN), where the last index
    corresponds to rows of RPY which are assumed to be
    ROLL,PITCH,YAW].

    Options::
     'deg'   Compute angles in degrees (radians default)
     'xyz'   Rotations about X, Y, Z axes (for a robot gripper)
     'yxz'   Rotations about Y, X, Z axes (for a camera)

    Note::
    - Toolbox rel 8-9 has the reverse angle sequence as default.
    - ZYX order is appropriate for vehicles with direction of travel in the X
    direction.  XYZ order is appropriate if direction of travel is in the Z
    direction.
    """
    rot = rpy2r(thetas, order, unit)
    if type(rot) is list:
        rot = [r2t(each) for each in rot]
    else:
        rot = r2t(rot)
    return rot


# ---------------------------------------------------------------------------------------#
def skew(v):
    """
    SKEW creates Skew-symmetric metrix from vector

    :param v: 1 or 3 vector
    :return: skew-symmetric matrix
    SKEW(V) is a skew-symmetric matrix formed from V.

    If V (1x1) then S =
            | 0  -v |
            | v   0 |

    and if V (1x3) then S =
           |  0  -vz   vy |
           | vz    0  -vx |
           |-vy   vx    0 |

    Notes::
    - This is the inverse of the function VEX().
    - These are the generator matrices for the Lie algebras so(2) and so(3).
    """
    if common.isvec(v, 3):
        s = np.matrix([[0, -v[0, 2], v[0, 1]], [v[0, 2], 0, -v[0, 0]], [-v[0, 1], v[0, 0], 0]])
    elif common.isvec(v, 1):
        s = np.matrix([[0, -v[0, 0]], [v[0, 0], 0]])
    else:
        raise AttributeError("argument must be a 1- or 3-vector")
    return s


# ---------------------------------------------------------------------------------------#
def skewa(s):
    """
    SKEWA creates augmented skew-symmetric matrix

    :param s: 3 or 6 vector
    :return: augmented skew-symmetric matrix

    SKEWA(V) is an augmented skew-symmetric matrix formed from V.

    If V (1x3) then S =
           |  0  -v3  v1 |
           | v3    0  v2 |
           |  0    0   0 |

    and if V (1x6) then S =
           |  0  -v6   v5  v1 |
           | v6    0  -v4  v2 |
           |-v5   v4    0  v3 |
           |  0    0    0   0 |

    Notes::
    - This is the inverse of the function VEXA().
    - These are the generator matrices for the Lie algebras se(2) and se(3).
    - Map twist vectors in 2D and 3D space to se(2) and se(3).
    """
    s = s.flatten(1)
    if s.size == 3:
        omega = np.concatenate((skew(np.matrix(s[0, 2])), [[s[0, 0]], [s[0, 1]]]), axis=1)
        omega = np.concatenate((omega, [[0, 0, 0]]), axis=0)
        return omega
    elif s.size == 6:
        omega = np.concatenate((skew(np.matrix([s[0, 3], s[0, 4], s[0, 5]])), [[s[0, 0]], [s[0, 1]], [s[0, 2]]]),
                               axis=1)
        omega = np.concatenate((omega, [[0, 0, 0, 0]]), axis=0)
        return omega
    else:
        raise AttributeError("expecting a 3- or 6-vector")


# ---------------------------------------------------------------------------------------#
def unitize(v):
    """
    UNIT Unitize a vector

    :param v: given unit vector
    :return: a unit-vector parallel to V.

    Reports error for the case where V is non-symbolic and norm(V) is zero
    """
    n = np.linalg.norm(v, "fro")
    # Todo ISA
    if n > np.spacing([1])[0]:
        return v / n
    else:
        raise AttributeError("Vector has zero norm")


# ---------------------------------------------------------------------------------------#
def angvec2r(theta, v):
    """
    ANGVEC2R(THETA, V) is an orthonormal rotation matrix (3x3)
    equivalent to a rotation of THETA about the vector V.

    :param theta: rotation in radians
    :param v: vector
    :return: rotation matrix

    Notes::
    - If THETA == 0 then return identity matrix.
    - If THETA ~= 0 then V must have a finite length.
    """
    if np.isscalar(theta) is False or common.isvec(v) is False:
        raise AttributeError("Arguments must be theta and vector")
    # TODO implement ISA
    elif np.linalg.norm(v) < 10 * np.spacing([1])[0]:
        if False:
            raise AttributeError("Bad arguments")
        else:
            return np.eye(3)
    sk = skew(np.matrix(unitize(v)))
    m = np.eye(3) + np.sin(theta) * sk + (1 - np.cos(theta)) * sk * sk
    return m


# ---------------------------------------------------------------------------------------#
def angvec2tr(theta, v):
    """
    ANGVEC2TR(THETA, V) is a homogeneous transform matrix (4x4) equivalent to a
    rotation of THETA about the vector V.

    :param theta: rotation in radians
    :param v: vector
    :return: homogenous transform matrix

    Notes::
    - The translational part is zero.
    - If THETA == 0 then return identity matrix.
    - If THETA ~= 0 then V must have a finite length.
    """
    return r2t(angvec2r(theta, v))


# ---------------------------------------------------------------------------------------#
def vex(s):
    """
    VEX Convert skew-symmetric matrix to vector

    :param s:skew-symmetric matrix
    :return: vector

    VEX(S) is the vector which has the corresponding skew-symmetric matrix S.
    In the case that S (2x2) then V is 1x1
           S = | 0  -v |
               | v   0 |
    In the case that S (3x3) then V is 3x1.
               |  0  -vz   vy |
           S = | vz    0  -vx |
               |-vy   vx    0 |

    Notes::
    - This is the inverse of the function SKEW().
    - Only rudimentary checking (zero diagonal) is done to ensure that the matrix
    is actually skew-symmetric.
    - The function takes the mean of the two elements that correspond to each unique
    element of the matrix.
    """
    if s.shape == (3, 3):
        return 0.5 * np.matrix([[s[2, 1] - s[1, 2]], [s[0, 2] - s[2, 0]], [s[1, 0] - s[0, 1]]])
    elif s.shape == (2, 2):
        return 0.5 * np.matrix([[s[1, 0] - s[0, 1]]])
    else:
        raise AttributeError("Argument must be 2x2 or 3x3 matrix")


# ---------------------------------------------------------------------------------------#
def tr2rt(t):
    """
    TR2RT Convert homogeneous transform to rotation and translation

    :param t: homogeneous transform matrix
    :return: Rotation and translation of the homogeneous transform

    TR2RT(TR) splits a homogeneous transformation matrix (NxN) into an orthonormal
    rotation matrix R (MxM) and a translation vector T (Mx1), where N=M+1.

    Works for TR in SE(2) or SE(3)
    - If TR is 4x4, then R is 3x3 and T is 3x1.
    - If TR is 3x3, then R is 2x2 and T is 2x1.
    """
    if t.shape == (4, 4):
        assert t.shape[0] == t.shape[1]
        R = t2r(t)
        t = np.matrix([[t[0, 3]], [t[1, 3]], [t[2, 3]]])
        return [R, t]
    else:
        assert t.shape[0] == t.shape[1]
        R = t2r(t)
        t = np.matrix([[t[0, 2]], [t[1, 2]]])
        return [R, t]


# ---------------------------------------------------------------------------------------#
def rt2tr(r, t):
    """
    RT2TR Convert rotation and translation to homogeneous transform

    :param r: rotation matrix
    :param t: translation
    :return: homogeneous transform

    RT2TR(R, t) is a homogeneous transformation matrix (N+1xN+1) formed from an
    orthonormal rotation matrix R (NxN) and a translation vector t
    (Nx1).  Works for R in SO(2) or SO(3):
    - If R is 2x2 and t is 2x1, then TR is 3x3
    - If R is 3x3 and t is 3x1, then TR is 4x4
    """
    if r.shape == (2, 2):
        if r.shape[0] != r.shape[1]:
            raise AttributeError("R must be square")
        if r.shape[0] != t.shape[0]:
            raise AttributeError("R and t must have the same number of rows")
        tr = np.concatenate((r, t), axis=1)
        tr = np.concatenate((tr, np.matrix([[0, 0, 1]])), axis=0)
        return tr
    else:
        if r.shape[0] != r.shape[1]:
            raise AttributeError("R must be square")
        if r.shape[0] != t.shape[0]:
            raise AttributeError("R and t must have the same number of rows")
        tr = np.concatenate((r, t), axis=1)
        tr = np.concatenate((tr, np.matrix([[0, 0, 0, 1]])), axis=0)
        return tr


# ---------------------------------------------------------------------------------------#
def trlog(T):
    """
    TRLOG logarithm of SO(3) or SE(3) matrix

    :param T: SO(3) or SE(3) Matrix
    :return: [rotation, vector]

    [theta,w] = trlog(R) as above but returns directly theta the rotation angle and w
    (3x1) the unit-vector indicating the rotation axis.

    [theta,twist] = trlog(T) as above but returns directly theta the rotation angle
    and a twist vector (6x1) comprising [v w].

    Notes::
    - Efficient closed-form solution of the matrix logarithm for arguments that are
    SO(3) or SE(3).
    - Special cases of rotation by odd multiples of pi are handled.
    - Angle is always in the interval [0,pi].
    """
    tr = T.trace()
    if common.isrot(T):
        # deal with rotation matrix
        R = T
        if abs(tr[0, 0] - 3) < 100 * np.spacing([1])[0]:
            # matrix is identity
            w = [0, 0, 0]
            theta = 0
        elif abs(tr[0, 0] + 1) < 100 * np.spacing([1])[0]:
            # tr R = -1
            # rotation by +/- po, +/- 3pi ect
            mx = R.diagonal().max()
            k = R.diagonal().argmax()
            I = np.eye(3)
            col = R[:, k] + I[:, k]
            w = col / np.sqrt(2 * (1 + mx))
            theta = np.pi
        else:
            # general case
            theta = np.arccos((tr[0, 0] - 1) / 2)
            skw = (R - R.conj().transpose()) / 2 / np.sin(theta)
            w = vex(skw)
        return [theta, w]
    elif common.ishomog(T, [T.shape[0], T.shape[1]]):
        # SE(3) matrix
        [R, t] = tr2rt(T)

        if (tr - 3) < 100 * np.spacing([1])[0]:
            # is identity matrix
            w = np.matrix([[0, 0, 0]])
            v = t
            theta = 1
            skw = np.zeros(3)
        else:
            [theta, w] = trlog(R)
            skw = skew(w)

        Ginv = np.eye(3) / theta - skw / 2 + (1 / theta - 1 / np.tan(theta / 2) / 2) * skw ** 2
        v = Ginv * t
        return [theta, w]
    else:
        raise AttributeError("Expect SO(3) or SE(3) matrix")


# ------------------------------------------------------------------------------------------------------------------- #
def tr2angvec(tr, unit='rad'):
    """
    TR2ANGVEC Convert rotation matrix to angle-vector form
    :param tr: Rotation matrix
    :param unit: 'rad' or 'deg'
    :return: Angle-vector form
    TR2ANGVEC(R, OPTIONS) is rotation expressed in terms of an angle THETA (1x1) about the axis V (1x3) equivalent to the orthonormal rotation matrix R (3x3).
    TR2ANGVEC(T, OPTIONS) as above but uses the rotational part of the homogeneous transform T (4x4).
    If R (3x3xK) or T (4x4xK) represent a sequence then THETA (Kx1)is a vector of angles for corresponding elements of the sequence and V (Kx3) are the corresponding axes, one per row.
    Options::
    'deg'   Return angle in degrees
    Notes::
    - For an identity rotation matrix both THETA and V are set to zero.
    - The rotation angle is always in the interval [0 pi], negative rotation is handled by inverting the direction of the rotation axis.
    - If no output arguments are specified the result is displayed.
    """
    check_args.unit_check(unit)
    check_args.tr2angvec(tr=tr, unit=unit)

    if common.isrot(tr) is False:
        tr = t2r(tr)

    if common.isrot(tr) or common.ishomog(tr, dim=[4, 4]):
        if tr.ndim > 2:
            theta = np.zeros([tr.shape[2], 1])
            n = np.zeros([tr.shape[2], 3])
        else:
            theta = np.zeros([1, 1])
            n = np.zeros([1, 3])

        for i in range(0, theta.shape[0]):
            if theta.shape[0] == 1:
                tri = tr[:, :]
            else:
                tri = tr[i, :, :]

            if abs(np.linalg.det(tri) - 1) < 10 * np.spacing([1])[0]:
                [th, v] = trlog(tri)
                theta[i, 0] = th
                n[i, :] = v
                if unit == 'deg':
                    theta[i, 0] = theta[i, 0] * 180 / math.pi
                print('Rotation: ', theta[i, 0], unit, 'x', '[', n[i, :], ']')
           
            else:
                raise TypeError('Matrix in not orthonormal.')
    else:
        raise TypeError('Argument must be a SO(3) or SE(3) matrix.')


# ------------------------------------------------------------------------------------------------------------------- #
def tr2eul(tr, unit='rad', flip=False):
    """
    TR2EUL Convert homogeneous transform to Euler angles
    :param tr: Homogeneous transformation
    :param unit: 'rad' or 'deg'
    :param flip: True or False
    :return: Euler angles
    TR2EUL(T, OPTIONS) are the ZYZ Euler angles (1x3) corresponding to the rotational part of a homogeneous transform T (4x4). The 3 angles EUL=[PHI,THETA,PSI] correspond to sequential rotations about the Z, Y and Z axes respectively.
    TR2EUL(R, OPTIONS) as above but the input is an orthonormal rotation matrix R (3x3).
    If R (3x3xK) or T (4x4xK) represent a sequence then each row of EUL corresponds to a step of the sequence.
    Options::
    'deg'   Compute angles in degrees (radians default)
    'flip'  Choose first Euler angle to be in quadrant 2 or 3.
    Notes::
    - There is a singularity for the case where THETA=0 in which case PHI is arbitrarily set to zero and PSI is the sum (PHI+PSI).
    - Translation component is ignored.
    """
    check_args.unit_check(unit)
    check_args.tr2eul(tr=tr, unit=unit, flip=flip)

    if tr.ndim > 2:
        eul = np.zeros([tr.shape[2], 3])
        for i in range(0, tr.shape[2]):
            eul[i, :] = tr2eul(tr[i, :, :])
        return eul
    else:
        eul = np.zeros(3)

    eps = np.finfo(tr.dtype).eps  # precision for this type of matrix

    if abs(tr[0, 2]) < eps and abs(tr[1, 2]) < eps:
        eul[0] = 0
        sp = 0
        cp = 0
        eul[1] = math.atan2(cp * tr[0, 2] + sp * tr[1, 2], tr[2, 2])
        eul[2] = math.atan2(-sp * tr[0, 0] + cp * tr[1, 0], -sp * tr[0, 1] + cp * tr[1, 1])
    else:
        if flip:
            eul[0] = math.atan2(-tr[1, 2], -tr[0, 2])
        else:
            eul[0] = math.atan2(tr[1, 2], tr[0, 2])
        sp = math.sin(eul[00])
        cp = math.cos(eul[0])
        eul[1] = math.atan2(cp * tr[0, 2] + sp * tr[1, 2], tr[2, 2])
        eul[2] = math.atan2(-sp * tr[0, 0] + cp * tr[1, 0], -sp * tr[0, 1] + cp * tr[1, 1])

    if unit == 'deg':
        eul = eul * 180 / math.pi

    return eul


# ------------------------------------------------------------------------------------------------------------------- #
def tr2rpy(tr, unit='rad', order='zyx'):
    """
    TR2RPY Convert a homogeneous transform to roll-pitch-yaw angles
    :param tr: Homogeneous transformation
    :param unit: 'rad' or 'deg'
    :param order: 'xyz', 'zyx' or 'yxz'
    :return: Roll-pitch-yaw angle
    TR2RPY(T, options) are the roll-pitch-yaw angles (1x3) corresponding to the rotation part of a homogeneous transform T. The 3 angles RPY=[R,P,Y] correspond to sequential rotations about the Z, Y and X axes respectively.
    TR2RPY(R, options) as above but the input is an orthonormal rotation matrix R (3x3).
    If R (3x3xK) or T (4x4xK) represent a sequence then each row of RPY corresponds to a step of the sequence.
    Options::
    'deg'   Compute angles in degrees (radians default)
    'xyz'   Return solution for sequential rotations about X, Y, Z axes
    'yxz'   Return solution for sequential rotations about Y, X, Z axes
    Notes::
    - There is a singularity for the case where P=pi/2 in which case R is arbitrarily set to zero and Y is the sum (R+Y).
    - Translation component is ignored.
    - Toolbox rel 8-9 has the reverse default angle sequence as default
    """
    check_args.unit_check(unit)
    check_args.tr2rpy(tr=tr, unit=unit, order=order)

    if tr.ndim > 2:
        rpy = np.zeros([tr.shape[2], 3])
        for i in range(0, tr.shape[2]):
            rpy[i, :] = tr2rpy(tr[i, :, :])
        return rpy
    else:
        rpy = np.zeros(3)

    eps = np.finfo(tr.dtype).eps  # precision for this type of matrix

    if common.isrot(tr) or common.ishomog(tr, dim=[4, 4]):
        if order == 'xyz' or order == 'arm':
            if abs(abs(tr[0, 2]) - 1) < eps:
                rpy[0] = 0
                rpy[1] = math.asin(tr[0, 2])
                if tr[0, 2] > 0:
                    rpy[2] = math.atan2(tr[2, 1], tr[1, 1])
                else:
                    rpy[2] = -math.atan2(tr[1, 0], tr[2, 0])
            else:
                rpy[0] = -math.atan2(tr[0, 1], tr[0, 0])
                rpy[1] = math.atan2(tr[0, 2] * math.cos(rpy[0, 0]), tr[0, 0])
                rpy[2] = -math.atan2(tr[1, 2], tr[2, 2])
        if order == 'zyx' or order == 'vehicle':
            if abs(abs(tr[2, 0]) - 1) < eps:
                rpy[0] = 0
                rpy[1] = -math.asin(tr[2, 0])
                if tr[2, 0] < 0:
                    rpy[2] = -math.atan2(tr[0, 1], tr[0, 2])
                else:
                    rpy[2] = math.atan2(-tr[0, 1], -tr[0, 2])
            else:
                rpy[0] = math.atan2(tr[2, 1], tr[2, 2])
                rpy[1] = math.atan2(-tr[2, 0] * math.cos(rpy[0]), tr[2, 2])
                rpy[2] = math.atan2(tr[1, 0], tr[0, 0])
        if order == 'yxz' or order == 'camera':
            if abs(abs(tr[1, 2]) - 1) < eps:
                rpy[0] = 0
                rpy[1] = -math.asin(tr[1, 2])
                if tr[1, 2] < 0:
                    rpy[2] = -math.atan2(tr[2, 0], tr[0, 0])
                else:
                    rpy[2] = math.atan2(-tr[2, 0], -tr[2, 1])
            else:
                rpy[0] = math.atan2(tr[1, 0], tr[1, 1])
                rpy[1] = math.atan2(-math.cos(rpy[0]) * tr[1, 2], tr[1, 1])
                rpy[2] = math.atan2(tr[0, 2], tr[2, 2])
    else:
        raise TypeError('Argument must be a 3x3 or 4x4 matrix.')

    if unit == 'deg':
        rpy = rpy * 180 / math.pi

    return rpy


# ---------------------------------------------------------------------------------------#
def trexp(S, theta=None):
    """
    TREXP matrix exponential for so(3) and se(3)

    :param S: SO(3), SE(3), unit vector or twist vector
    :param theta: Rotation in radians
    :return: matrix exponential
    For so(3)::

    TREXP(OMEGA) is the matrix exponential (3x3) of the so(3) element OMEGA that
    yields a rotation matrix (3x3).

    TREXP(OMEGA, THETA) as above, but so(3) motion of THETA*OMEGA.

    TREXP(S, THETA) as above, but rotation of THETA about the unit vector S.

    TREXP(W) as above, but the so(3) value is expressed as a vector W (1x3) where
    W = S * THETA. Rotation by ||W|| about the vector W.

    For se(3)::

    TREXP(SIGMA) is the matrix exponential (4x4) of the se(3) element SIGMA that
    yields a homogeneous transformation  matrix (4x4).

    TREXP(TW) as above, but the se(3) value is expressed as a twist vector TW (1x6).

    TREXP(SIGMA, THETA) as above, but se(3) motion of SIGMA*THETA, the rotation
    part of SIGMA (4x4) must be unit norm.

    TREXP(TW, THETA) as above, but se(3) motion of TW*THETA, the rotation part
    of TW (1x6) must be unit norm.

    Notes::
    - Efficient closed-form solution of the matrix exponential for arguments
    that are so(3) or se(3).
    - If theta is given then the first argument must be a unit vector or a
    skew-symmetric matrix from a unit vector.
    - Angle vector argument order is different to ANGVEC2R.
    """
    if common.ishomog(S, [4, 4]) or common.isvec(S, 6):
        if theta is None:
            if common.isvec(S, 6):
                S = skewa(S)
            return expm(S)
        else:
            if S.shape == (4, 4):
                [skw, v] = tr2rt(S)
            else:
                v = S[:, 0]
                skw = skew(np.matrix([[S[0, 3], S[0, 4], S[0, 5]]]))
            R = trexp(skw, theta)
            t = (np.eye(3) + np.sin(theta) * skw + (1 - np.cos(theta)) * skw * skw) * v
            return rt2tr(R, t)
    elif common.ishomog(S, [3, 3]) or common.isvec(S, 3):
        if common.isrot(S):
            w = vex(S)
        elif common.isvec(S):
            w = S
        else:
            raise AttributeError("Bad arguments, expectin 1x3 or 3x3")
        if np.linalg.norm(w) < 10 * np.finfo(S.dtype).eps:
            return np.eye(3)
        if theta is None:
            theta = np.linalg.norm(w)
            w = unitize(w)
        else:
            i = 0
            # todo ISUNIT
        S = skew(w)
        T = np.eye(3) + np.sin(theta) * S + (1 - np.cos(theta)) * S ** 2
        return T
    else:
        raise AttributeError(" First argument must be SO(3), 3-vector, SE(3) or 6-vector")


# ---------------------------------------------------------------------------------------#
def trexp2(S, theta=None):
    """
    TREXP2 matrix exponential for so(2) and se(2)

    :param S:S: SO(2), SE(2) or unit vector
    :param theta:
    :return: matrix exponential

    R = TREXP2(OMEGA) is the matrix exponential (2x2) of the so(2) element OMEGA that
    yields a rotation matrix (2x2).

    R = TREXP2(THETA) as above, but rotation by THETA (1x1).

    SE(2)::

    T = TREXP2(SIGMA) is the matrix exponential (3x3) of the se(2) element
    SIGMA that yields a homogeneous transformation  matrix (3x3).

    T = TREXP2(TW) as above, but the se(2) value is expressed as a vector TW
    (1x3).

    T = TREXP2(SIGMA, THETA) as above, but se(2) rotation of SIGMA*THETA, the
    rotation part of SIGMA (3x3) must be unit norm.

    T = TREXP(TW, THETA) as above, but se(2) rotation of TW*THETA, the
    rotation part of TW must be unit norm.

    Notes::
    - Efficient closed-form solution of the matrix exponential for arguments that are
      so(2) or se(2).
    - If theta is given then the first argument must be a unit vector or a
      skew-symmetric matrix from a unit vector.
    """
    if common.ishomog(S, [3, 3]) or common.isvec(S, 3):
        if theta is None:
            if common.isvec(S, 3):
                S = skewa(S)  # todo
            return expm(S)
        else:
            if common.ishomog(S, [3, 3]):
                v = S[:2, 2]
                skw = S[:2, :2]
            else:
                v = S[:1, :2]
                skw = skew(S[2])
            R = trexp2(skw, theta)

            t = (np.eye(2) * theta + (1 - np.cos(theta)) * skw + (theta - np.sin(theta)) * skw * skw) * v
            return rt2tr(R, t)
    else:
        if common.isrot2(S):
            w = vex(S)
        elif common.isvec(S, 1):
            w = S
        else:
            raise AttributeError("Expecting scalar or 2x2")
        eps = np.finfo(tr.dtype).eps  # precision for this type of matrix
        if theta is None:
            if np.linalg.norm(w) < 10 * eps:
                return np.eye(2)
            theta = np.linalg.norm(w)
            S = skew(unitize(w))
        else:
            if theta < 10 * eps:
                return np.eye(2)
            # todo isunit
            S = skew(w)
        return np.eye(2, 2) + np.sin(theta) * S + (1 - np.cos(theta)) * S ** 2


# ---------------------------------------------------------------------------------------#
def oa2r(o, a=None):
    """
    OA2R Convert orientation and approach vectors to rotation matrix

    :param o: vector parallel to Y- axes
    :param a: vector parallel to the z-axes
    :return: rotation matrix

    R = OA2R(O, A) is an SO(3) rotation matrix (3x3) for the specified orientation
    and approach vectors (3x1) formed from 3 vectors such that R = [N O A] and N = O x A.

    Notes::
    - The matrix is guaranteed to be orthonormal so long as O and A are not parallel.
    - The vectors O and A are parallel to the Y- and Z-axes of the coordinate frame.
    """
    n = np.cross(o, a)
    o = np.cross(a, n)
    i = unitize(n)
    j = unitize(o)
    k = unitize(a)
    R = np.matrix([[i[0, 0], j[0, 0], k[0, 0]], [i[0, 1], j[0, 1], k[0, 1]], [i[0, 2], j[0, 2], k[0, 2]]])
    return R


# ---------------------------------------------------------------------------------------#
def oa2tr(o, a=None):
    """
    OA2TR Convert orientation and approach vectors to homogeneous transformation

    :param o: vector parallel to Y- axes
    :param a: vector parallel to the z-axes
    :return: homogeneous transform

    T = OA2TR(O, A) is an SE(3) homogeneous tranformation (4x4) for the
    specified orientation and approach vectors (3x1) formed from 3 vectors
    such that R = [N O A] and N = O x A.

    Notes::
    - The rotation submatrix is guaranteed to be orthonormal so long as O and A
    are not parallel.
    - The translational part is zero.
    - The vectors O and A are parallel to the Y- and Z-axes of the coordinate frame.
    """
    return r2t(oa2r(o, a))


# ---------------------------------------------------------------------------------------#
def transl(x=None, y=None, z=None):
    """
    TRANSL Create or unpack an SE(3) translational homogeneous transform

    :param x: translation along x axes, homogeneous transform or a list of translations
    :param y: translation along y axes
    :param z: translation along z axes
    :return: homogeneous transform with pure translation

    Create a translational SE(3) matrix::

    T = TRANSL(X, Y, Z) is an SE(3) homogeneous transform (4x4) representing a
    pure translation of X, Y and Z.

    T = TRANSL(P) is an SE(3) homogeneous transform (4x4) representing a
    translation of P=[X,Y,Z]. If P (Mx3) it represents a sequence and T (4x4xM)
    is a sequence of homogeneous transforms such that T(:,:,i) corresponds to
    the i'th row of P.

    Extract the translational part of an SE(3) matrix::

    P = TRANSL(T) is the translational part of a homogeneous transform T as a
    3-element column vector.  If T (4x4xM) is a homogeneous transform sequence
    the rows of P (Mx3) are the translational component of the corresponding
    transform in the sequence.

    [X,Y,Z] = TRANSL(T) is the translational part of a homogeneous transform
    T as three components.  If T (4x4xM) is a homogeneous transform sequence
    then X,Y,Z (1xM) are the translational components of the corresponding
    transform in the sequence.
   """
    if type(x) is np.matrix:
        if common.ishomog(x, [4, 4]):
            return x[:3, 2]
    elif type(x) is list:
        if len(x) == 3:
            temp = np.matrix([[x[0]], [x[1]], [x[2]]])
            temp = np.concatenate((np.eye(3), temp), axis=1)
            return np.concatenate((temp, np.matrix([[0, 0, 0, 1]])), axis=0)
    # todo trajectory case
    elif x is not None and y is not None and z is not None:
        t = np.matrix([[x], [y], [z]])
        return rt2tr(np.eye(3), t)
    else:
        raise AttributeError("Invalid arguments")


# ---------------------------------------------------------------------------------------#
def transl2(x=None, y=None):
    """
    TRANSL2 Create or unpack an SE(2) translational homogeneous transform

    :param x: x translation, homogeneous transform or a list of translations
    :param y: y translation
    :return: homogeneous transform matrix or the translation elements of a
    homogeneous transform

    Create a translational SE(2) matrix::

    T = TRANSL2(X, Y) is an SE(2) homogeneous transform (3x3) representing a
    pure translation.

    T = TRANSL2(P) is a homogeneous transform representing a translation or
    point P=[X,Y]. If P (Mx2) it represents a sequence and T (3x3xM) is a
    sequence of homogeneous transforms such that T(:,:,i) corresponds to the
    i'th row of P.

    Extract the translational part of an SE(2) matrix::

    P = TRANSL2(T) is the translational part of a homogeneous transform as a
    2-element column vector.  If T (3x3xM) is a homogeneous transform
    sequence the rows of P (Mx2) are the translational component of the
    corresponding transform in the sequence.
    """
    if type(x) is np.matrix:
        if common.ishomog(x, [3, 3]):
            return x[:2, 2]
    elif type(x) is list:
        if len(x) == 2:
            temp = np.matrix([[x[0]], [x[1]]])
            temp = np.concatenate((np.eye(2), temp), axis=1)
            return np.concatenate((temp, np.matrix([[0, 0, 1]])), axis=0)
    elif x is not None and y is not None:
        t = np.matrix([[x], [y]])
        return rt2tr(np.eye(2), t)


# ---------------------------------------------------------------------------------------#
def eul2r(phi, theta=None, psi=None, unit='rad'):
    """
    EUL2R Convert Euler angles to rotation matrix

    :param phi: x axis rotation
    :param theta: y axis rotation
    :param psi: z axis rotation
    :param unit: 'rad' or 'deg' for angles
    :return: rotation matrix

    R = EUL2R(PHI, THETA, PSI, UNIT) is an SO(3) orthonornal rotation
    matrix (3x3) equivalent to the specified Euler angles.  These correspond
    to rotations about the Z, Y, Z axes respectively. If PHI, THETA, PSI are
    column vectors (Nx1) then they are assumed to represent a trajectory and
    R is a three-dimensional matrix (3x3xN), where the last index corresponds
    to rows of PHI, THETA, PSI.

    R = EUL2R(EUL, OPTIONS) as above but the Euler angles are taken from the
    vector (1x3)  EUL = [PHI THETA PSI]. If EUL is a matrix (Nx3) then R is a
    three-dimensional matrix (3x3xN), where the last index corresponds to
    rows of RPY which are assumed to be [PHI,THETA,PSI].

    Options::
    'deg'      Angles given in degrees (radians default)

    Note::
    - The vectors PHI, THETA, PSI must be of the same length.
    """
    check_args.unit_check(unit)
    if type(phi) is np.matrix and theta is None and psi is None:
        theta = phi[:, 1]
        psi = phi[:, 2]
        phi = phi[:, 0]
    if theta is None or psi is None:
        raise AttributeError("Invalid arguments, expecting, 3 inputs or 3-vector")

    if unit == 'deg':
        d2r = np.pi / 180
        phi = phi * d2r
        theta = theta * d2r
        psi = psi * d2r

    if phi.shape[0] == 1:
        return rotz(phi[0, 0]) * roty(theta[0, 0]) * rotz(psi[0, 0])
    else:
        R = [phi.shape[0]]
        for i in range(0, phi.shape[0]):
            R[i] = (rotz(phi[i, 0]) * roty(theta[i, 0]) * rotz(psi[i, 0]))
        return R


# ---------------------------------------------------------------------------------------#
def eul2tr(phi, theta=None, psi=None, unit='rad'):
    """
    EUL2TR Convert Euler angles to homogeneous transform

    :param phi: x axis rotation
    :param theta: y axis rotation
    :param psi: z axis rotation
    :param unit: 'rad' or 'deg' for angles
    :return: rotation matrix

    T = EUL2TR(PHI, THETA, PSI, OPTIONS) is an SE(3) homogeneous
    transformation matrix (4x4) with zero translation and rotation equivalent
    to the specified Euler angles. These correspond to rotations about the Z,
    Y, Z axes respectively. If PHI, THETA, PSI are column vectors (Nx1) then
    they are assumed to represent a trajectory and R is a three-dimensional
    matrix (4x4xN), where the last index corresponds to rows of PHI, THETA,
    PSI.

    R = EUL2R(EUL, OPTIONS) as above but the Euler angles are taken from the
    vector (1x3)  EUL = [PHI THETA PSI]. If EUL is a matrix (Nx3) then R is a
    three-dimensional matrix (4x4xN), where the last index corresponds to
    rows of RPY which are assumed to be [PHI,THETA,PSI].

    Options::
    'deg'      Angles given in degrees (radians default)

    Note::
    - The vectors PHI, THETA, PSI must be of the same length.
    - The translational part is zero.
    """
    R = eul2r(phi, theta, psi, unit)
    return r2t(R)

'''
### moved to graphics_vtk module
# ---------------------------------------------------------------------------------------#
def np2vtk(mat):
    if mat.shape == (4, 4):
        obj = vtk.vtkMatrix4x4()
        for i in range(4):
            for j in range(4):
                obj.SetElement(i, j, mat[i, j])
        return obj
### moved to graphics_vtk module       
'''
    
# ---------------------------------------------------------------------------------------#
if __name__ == '__main__':
    # When run as main, initialise test cases in test_classes_to_tun and runs them
    # Refer
    # https://stackoverflow.com/questions/5360833/how-to-run-multiple-classes-in-single-test-suite-in-python-unit-testing
    test_classes_to_run = [test_transforms.TestRotx]

    loader = unittest.TestLoader()

    suits_list = []
    for test_class in test_classes_to_run:
        suits_list.append(loader.loadTestsFromTestCase(test_class))

    big_suite = unittest.TestSuite(suits_list)

    runner = unittest.TextTestRunner(verbosity=2)
    results = runner.run(big_suite)<|MERGE_RESOLUTION|>--- conflicted
+++ resolved
@@ -8,10 +8,9 @@
 from ..tests import test_transforms
 from . import common
 import unittest
-<<<<<<< HEAD
+
 ###import vtk
-=======
-# import vtk
+
 
 class RTBMatrix(np.ndarray):
    def __new__(cls, input_array):
@@ -23,6 +22,8 @@
 
    def to_ndarray(self):
        return np.asarray(self)
+    
+   ###TODO add a nice __repr__ method
 
 def inputs(arg, func):
     
@@ -40,7 +41,6 @@
         
     return out
 
->>>>>>> 4179f987
 
 # ---------------------------------------------------------------------------------------#
 def rotx(theta, unit="rad"):
